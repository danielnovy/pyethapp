--- conflicted
+++ resolved
@@ -21,6 +21,7 @@
 log = slogging.get_logger('jsonrpc')
 slogging.configure(config_string=':debug')
 
+
 # hack to return the correct json rpc error code if the param count is wrong
 # (see https://github.com/mbr/tinyrpc/issues/19)
 def public(f):
@@ -221,15 +222,9 @@
 def data_decoder(data):
     """Decode `data` representing unformatted data."""
     if not data.startswith('0x'):
-<<<<<<< HEAD
-        success = False  # must start with 0x prefix
-#    elif len(data) % 2 != 0:
-#        success = False  # must be even length
-=======
         data = '0x' + data
     if len(data) % 2 != 0:
         success = False  # must be even length
->>>>>>> 040fdcd9
     else:
         if len(data) % 2 != 0:  # TODO: remove
             data += '0'         # TODO: remove
@@ -352,7 +347,7 @@
 def loglist_encoder(loglist):
     """Encode a list of log"""
     l = []
-    if len(loglist) > 0 and loglist[0] == None:
+    if len(loglist) > 0 and loglist[0] is None:
         assert all(element is None for element in l)
         return l
     result = []
@@ -689,14 +684,8 @@
 
     @public
     @decode_arg('block_id', block_id_decoder)
-<<<<<<< HEAD
     def call(self, data, block_id=None):
         block = self.json_rpc_server.get_block(block_id)
-=======
-    @encode_res(data_encoder)
-    def call(self, data, block_id):
-        block = get_block(self.chain.chain, block_id)
->>>>>>> 040fdcd9
         # rebuild block state before finalization
         parent = block.get_parent()
         test_block = block.init_from_parent(parent, block.coinbase,
